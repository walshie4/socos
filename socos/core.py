"""The core module exposes the two public functions process_cmd and shell.
It also contains all private functions used by the two."""

from __future__ import print_function

import sys
import shlex
from collections import OrderedDict

try:
    # pylint: disable=import-error
    import colorama
except ImportError:
    # pylint: disable=invalid-name
    colorama = None

try:
    import readline
except ImportError:
    # pylint: disable=invalid-name
    readline = None

try:
    # pylint: disable=redefined-builtin,invalid-name,undefined-variable
    input = raw_input
except NameError:
    # raw_input has been renamed to input in Python 3
    pass

import soco
from soco.exceptions import SoCoUPnPException

from .exceptions import SoCoIllegalSeekException, SocosException
from .music_lib import MusicLibrary

# current speaker (used only in interactive mode)
CUR_SPEAKER = None
# known speakers (used only in interactive mode)
KNOWN_SPEAKERS = {}
# Music library instance
MUSIC_LIB = MusicLibrary()


def process_cmd(args):
    """ Processes a single command """

    cmd = args.pop(0).lower()

    if cmd not in COMMANDS:
        err('Unknown command "{cmd}"'.format(cmd=cmd))
        err(get_help())
        return False

    func, args = _check_args(cmd, args)

    try:
        result = _call_func(func, args)
    except (ValueError, TypeError, SocosException,
            SoCoIllegalSeekException) as ex:
        err(ex)
        return

    # colorama.init() takes over stdout/stderr to give cross-platform colors
    if colorama:
        colorama.init()

    # process output
    if result is None:
        pass

    elif hasattr(result, '__iter__'):
        try:
            for line in result:
                print(line)
        except (ValueError, TypeError, SocosException,
                SoCoIllegalSeekException) as ex:
            err(ex)
            return

    else:
        print(result)

    # Release stdout/stderr from colorama
    if colorama:
        colorama.deinit()


def _call_func(func, args):
    """ handles str-based functions and calls appropriately """

    # determine how to call function
    if isinstance(func, str):
        sonos = args.pop(0)
        method = getattr(sonos, func)
        return method(*args)  # pylint: disable=star-args

    else:
        return func(*args)  # pylint: disable=star-args


def _check_args(cmd, args):
    """ checks if func is called for a speaker and updates 'args' """

    req_ip, func = COMMANDS[cmd]

    if not req_ip:
        return func, args

    if not CUR_SPEAKER:
        if not args:
            err('Please specify a speaker IP for "{cmd}".'.format(cmd=cmd))
            return None, None
        else:
            speaker_spec = args.pop(0)
            sonos = soco.SoCo(speaker_spec)
            args.insert(0, sonos)
    else:
        args.insert(0, CUR_SPEAKER)

    return func, args


def shell():
    """ Start an interactive shell """

    if readline is not None:
        readline.parse_and_bind('tab: complete')
        readline.set_completer(complete_command)
        readline.set_completer_delims(' ')

    while True:
        try:
            # Not sure why this is necessary, as there is a player_name attr
            if CUR_SPEAKER:
                # pylint: disable=maybe-no-member
                speaker = CUR_SPEAKER.player_name
                if hasattr(speaker, 'decode'):
                    speaker = speaker.encode('utf-8')
                line = input('socos({speaker}|{state})> '.format(
                    speaker=speaker,
                    state=state(CUR_SPEAKER).title()
                    ))
            else:
                line = input('socos> ')
        except EOFError:
            print('')
            break
        except KeyboardInterrupt:
            print('')
            continue

        line = line.strip()
        if not line:
            continue

        try:
            args = shlex.split(line)
        except ValueError as value_error:
            err('Syntax error: %(error)s' % {'error': value_error})
            continue

        try:
            process_cmd(args)
        except KeyboardInterrupt:
            err('Keyboard interrupt.')
        except EOFError:
            err('EOF.')


def complete_command(text, context):
    """ auto-complete commands

    text is the text to be auto-completed
    context is an index, increased for every call for "text" to get next match
    """
    matches = [cmd for cmd in COMMANDS.keys() if cmd.startswith(text)]
    return matches[context]


def adjust_volume(sonos, operator):
    """ Adjust the volume up or down with a factor from 1 to 100 """
    factor = get_volume_adjustment_factor(operator)
    if not factor:
        return False

    vol = sonos.volume

    if operator[0] == '+':
        if (vol + factor) > 100:
            factor = 1
        sonos.volume = (vol + factor)
        return sonos.volume
    elif operator[0] == '-':
        if (vol - factor) < 0:
            factor = 1
        sonos.volume = (vol - factor)
        return sonos.volume
    else:
        err("Valid operators for volume are + and -")


def get_volume_adjustment_factor(operator):
    """ get the factor to adjust the volume with """
    factor = 1
    if len(operator) > 1:
        try:
            factor = int(operator[1:])
        except ValueError:
            err("Adjustment factor for volume has to be a int.")
            return
    return factor


def get_current_track_info(sonos):
    """ Show the current track """
    track = sonos.get_current_track_info()
    return (
        "Current track: %s - %s. From album %s. This is track number"
        " %s in the playlist. It is %s minutes long." % (
            track['artist'],
            track['title'],
            track['album'],
            track['playlist_position'],
            track['duration'],
        )
    )


def get_queue(sonos):
    """ Show the current queue """
    queue = sonos.get_queue()

    # pylint: disable=invalid-name
    ANSI_BOLD = '\033[1m'
    ANSI_RESET = '\033[0m'

    current = int(sonos.get_current_track_info()['playlist_position'])

    queue_length = len(queue)
    padding = len(str(queue_length))

    for idx, track in enumerate(queue, 1):
        if idx == current:
            color = ANSI_BOLD
        else:
            color = ANSI_RESET

        idx = str(idx).rjust(padding)
        yield (
            "%s%s: %s - %s. From album %s." % (
                color,
                idx,
                track.creator,
                track.title,
                track.album,
            )
        )


def err(message):
    """ print an error message """
    print(message, file=sys.stderr)


def get_queue_length(sonos):
    """ Helper function for queue related functions """
    return len(sonos.get_queue())


def is_index_in_queue(index, queue_length):
    """ Helper function to verify if index exists """
    if index > 0 and index <= queue_length:
        return True
    return False


def play_index(sonos, index):
    """ Play an item from the playlist """
    index = int(index)
    queue_length = get_queue_length(sonos)

    if is_index_in_queue(index, queue_length):
        # Translate from socos one-based to SoCo zero-based
        index -= 1
        position = sonos.get_current_track_info()['playlist_position']
        current = int(position) - 1
        if index != current:
            return sonos.play_from_queue(index)
    else:
        error = "Index %d is not within range 1 - %d" % (index, queue_length)
        raise ValueError(error)


def list_ips():
    """ List available devices """
    devices = soco.discover()
    KNOWN_SPEAKERS.clear()

    for zone_number, device in enumerate(devices, 1):
        # pylint: disable=no-member
        name = device.player_name
        if hasattr(name, 'decode'):
            name = name.encode('utf-8')
        KNOWN_SPEAKERS[str(zone_number)] = device.ip_address
        yield '({}) {: <15} {}'.format(zone_number, device.ip_address, name)


def speaker_info(sonos):
    """ Information about a speaker """
    infos = sonos.get_speaker_info()
    return ('%s: %s' % (i, infos[i]) for i in infos)


def volume(sonos, *args):
    """ Change or show the volume of a device """
    if args:
        operator = args[0].lower()
        adjust_volume(sonos, operator)

    return str(sonos.volume)


def exit_shell():
    """ Exit socos """
    sys.exit(0)


def play(sonos, *args):
    """ Start playing """
    if args:
        idx = args[0]
        play_index(sonos, idx)
    else:
        sonos.play()
    return get_current_track_info(sonos)


def remove_from_queue(sonos, *args):
    """ Remove track from queue by index """
    if args:
        index = int(args[0])
        remove_index_from_queue(sonos, index)
    return get_queue(sonos)


def remove_index_from_queue(sonos, index):
    """ Remove one track from the queue by its index """
    queue_length = get_queue_length(sonos)
    if is_index_in_queue(index, queue_length):
        sonos.remove_from_queue(index)
    else:
        error = "Index %d is not within range 1 - %d" % (index, queue_length)
        raise ValueError(error)


def play_next(sonos):
    """ Play the next track """
    try:
        sonos.next()
    except SoCoUPnPException:
        raise SoCoIllegalSeekException('No such track')
    return get_current_track_info(sonos)


def play_previous(sonos):
    """ Play the previous track """
    try:
        sonos.previous()
    except SoCoUPnPException:
        raise SoCoIllegalSeekException('No suck track')
    return get_current_track_info(sonos)


def state(sonos):
    """ Get the current state of a device / group """
    return sonos.get_current_transport_info()['current_transport_state']


def set_speaker(arg):
    """ Set the current speaker for the shell session by ip or speaker number

    Parameters:
    arg    is either an ip or the number of a speaker as shown by list
    """
    # Update the list of known speakers if that has not already been done
    if not KNOWN_SPEAKERS:
        list(list_ips())

    # pylint: disable=global-statement,fixme
    # TODO: this should be refactored into a class with instance-wide state
    global CUR_SPEAKER
    # Set speaker by speaker number as identified by list_ips ...
    if '.' not in arg and arg in KNOWN_SPEAKERS:
        CUR_SPEAKER = soco.SoCo(KNOWN_SPEAKERS[arg])
    # ... and if not that, then by ip
    else:
        CUR_SPEAKER = soco.SoCo(arg)


def unset_speaker():
    """ resets the current speaker for the shell session """
    global CUR_SPEAKER  # pylint: disable=global-statement
    CUR_SPEAKER = None


def get_help(command=None):
    """ Prints a list of commands with short description """

    def _cmd_summary(item):
        """ Format command name and first line of docstring """
        name, func = item[0], item[1][1]
        if isinstance(func, str):
            func = getattr(soco.SoCo, func)
        doc = getattr(func, '__doc__') or ''
        doc = doc.split('\n')[0].lstrip()
        return ' * {cmd:12s} {doc}'.format(cmd=name, doc=doc)

    if command and command in COMMANDS:
        func = COMMANDS[command][1]
        doc = getattr(func, '__doc__') or ''
        doc = [line.lstrip() for line in doc.split('\n')]
        out = '\n'.join(doc)
    else:
        texts = ['Available commands:']
        # pylint: disable=bad-builtin
        texts += map(_cmd_summary, COMMANDS.items())
        out = '\n'.join(texts)
    return out


# COMMANDS indexes commands by their name. Each command is a 2-tuple of
# (requires_ip, function) where function is either a callable, or a
# method name to be called on a SoCo instance (depending on requires_ip)
# If requires_ip is False, function must be a callable.
COMMANDS = OrderedDict((
    #  cmd         req IP  func
<<<<<<< HEAD
    'list':       (False, list_ips),
    'partymode':  (True, 'partymode'),
    'info':       (True, speaker_info),
    'play':       (True, play),
    'pause':      (True, 'pause'),
    'stop':       (True, 'stop'),
    'next':       (True, play_next),
    'previous':   (True, play_previous),
    'current':    (True, get_current_track_info),
    'queue':      (True, get_queue),
    'remove':     (True, remove_from_queue),
    'volume':     (True, volume),
    'state':      (True, state),
    'exit':       (False, exit_shell),
    'set':        (False, set_speaker),
    'unset':      (False, unset_speaker),
    'help':       (False, get_help),
}
=======
    # pylint: disable=bad-whitespace
    ('list',         (False, list_ips)),
    ('partymode',    (True, 'partymode')),
    ('info',         (True, speaker_info)),
    ('play',         (True, play)),
    ('pause',        (True, 'pause')),
    ('stop',         (True, 'stop')),
    ('next',         (True, play_next)),
    ('previous',     (True, play_previous)),
    ('current',      (True, get_current_track_info)),
    ('queue',        (True, get_queue)),
    ('volume',       (True, volume)),
    ('state',        (True, state)),
    ('ml_index',     (True, MUSIC_LIB.index)),
    ('ml_tracks',    (True, MUSIC_LIB.tracks)),
    ('ml_albums',    (True, MUSIC_LIB.albums)),
    ('ml_artists',   (True, MUSIC_LIB.artists)),
    ('ml_playlists', (True, MUSIC_LIB.playlists)),
    ('exit',         (False, exit_shell)),
    ('set',          (False, set_speaker)),
    ('unset',        (False, unset_speaker)),
    ('help',         (False, get_help)),
))
>>>>>>> 8a2718c8
<|MERGE_RESOLUTION|>--- conflicted
+++ resolved
@@ -434,26 +434,6 @@
 # If requires_ip is False, function must be a callable.
 COMMANDS = OrderedDict((
     #  cmd         req IP  func
-<<<<<<< HEAD
-    'list':       (False, list_ips),
-    'partymode':  (True, 'partymode'),
-    'info':       (True, speaker_info),
-    'play':       (True, play),
-    'pause':      (True, 'pause'),
-    'stop':       (True, 'stop'),
-    'next':       (True, play_next),
-    'previous':   (True, play_previous),
-    'current':    (True, get_current_track_info),
-    'queue':      (True, get_queue),
-    'remove':     (True, remove_from_queue),
-    'volume':     (True, volume),
-    'state':      (True, state),
-    'exit':       (False, exit_shell),
-    'set':        (False, set_speaker),
-    'unset':      (False, unset_speaker),
-    'help':       (False, get_help),
-}
-=======
     # pylint: disable=bad-whitespace
     ('list',         (False, list_ips)),
     ('partymode',    (True, 'partymode')),
@@ -465,6 +445,7 @@
     ('previous',     (True, play_previous)),
     ('current',      (True, get_current_track_info)),
     ('queue',        (True, get_queue)),
+    ('remove',       (True, remove_from_queue)),
     ('volume',       (True, volume)),
     ('state',        (True, state)),
     ('ml_index',     (True, MUSIC_LIB.index)),
@@ -477,4 +458,3 @@
     ('unset',        (False, unset_speaker)),
     ('help',         (False, get_help)),
 ))
->>>>>>> 8a2718c8
